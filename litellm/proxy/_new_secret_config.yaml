model_list:
  - model_name: "test-model"             
    litellm_params:
      model: "openai/text-embedding-ada-002"
  - model_name: "my-custom-model"
    litellm_params:
      model: "my-custom-llm/my-model"

litellm_settings:
<<<<<<< HEAD
  cache: True
  
=======
  custom_provider_map:
  - {"provider": "my-custom-llm", "custom_handler": custom_handler.my_custom_llm}
>>>>>>> 80e2facf
<|MERGE_RESOLUTION|>--- conflicted
+++ resolved
@@ -7,10 +7,5 @@
       model: "my-custom-llm/my-model"
 
 litellm_settings:
-<<<<<<< HEAD
-  cache: True
-  
-=======
   custom_provider_map:
-  - {"provider": "my-custom-llm", "custom_handler": custom_handler.my_custom_llm}
->>>>>>> 80e2facf
+  - {"provider": "my-custom-llm", "custom_handler": custom_handler.my_custom_llm}